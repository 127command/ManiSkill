import copy
import gc
import logging
import os
from functools import cached_property
from typing import Any, Dict, List, Optional, Sequence, Tuple, Union

import dacite
import gymnasium as gym
import numpy as np
import sapien
import sapien.physx as physx
import sapien.render
import sapien.utils.viewer.control_window
import torch
from gymnasium.vector.utils import batch_space

from mani_skill import PACKAGE_ASSET_DIR, logger
from mani_skill.agents import REGISTERED_AGENTS
from mani_skill.agents.base_agent import BaseAgent
from mani_skill.agents.multi_agent import MultiAgent
from mani_skill.envs.scene import ManiSkillScene
from mani_skill.envs.utils.observations import (
    parse_visual_obs_mode_to_struct,
    sensor_data_to_pointcloud,
)
from mani_skill.sensors.base_sensor import BaseSensor, BaseSensorConfig
from mani_skill.sensors.camera import (
    Camera,
    CameraConfig,
    parse_camera_configs,
    update_camera_configs_from_dict,
)
from mani_skill.sensors.depth_camera import StereoDepthCamera, StereoDepthCameraConfig
from mani_skill.utils import common, gym_utils, sapien_utils
from mani_skill.utils.structs import Actor, Articulation
from mani_skill.utils.structs.types import Array, SimConfig
from mani_skill.utils.visualization.misc import tile_images
from mani_skill.viewer import create_viewer


class BaseEnv(gym.Env):
    """Superclass for ManiSkill environments.

    Args:
        num_envs: number of parallel environments to run. By default this is 1, which means a CPU simulation is used. If greater than 1,
            then we initialize the GPU simulation setup. Note that not all environments are faster when simulated on the GPU due to limitations of
            GPU simulations. For example, environments with many moving objects are better simulated by parallelizing across CPUs.

        gpu_sim_backend: The GPU simulation backend to use (only used if the given num_envs argument is > 1). This affects the type of tensor
            returned by the environment for e.g. observations and rewards. Can be "torch" or "jax". Default is "torch"

        obs_mode: observation mode to be used. Must be one of ("state", "state_dict", "none", "sensor_data", "rgb", "depth", "segmentation", "rgbd", "rgb+depth", "rgb+depth+segmentation", "rgb+segmentation", "depth+segmentation", "pointcloud")
            The obs_mode is mostly for convenience to automatically optimize/setup all sensors/cameras for the given observation mode to render the correct data and try to ignore unecesary rendering.
            For the most advanced use cases (e.g. you have 1 RGB only camera and 1 depth only camera)

        reward_mode: reward mode to use. Must be one of ("normalized_dense", "dense", "sparse", "none"). With "none" the reward returned is always 0

        control_mode: control mode of the agent.
            "*" represents all registered controllers, and the action space will be a dict.

        render_mode: render mode registered in @SUPPORTED_RENDER_MODES.

        shader_dir (Optional[str]): shader directory. Defaults to None.
            Setting this will override the shader used for all cameras in the environment. This is legacy behavior kept for backwards compatibility.
            The proper way to change the shaders used for cameras is to either change the environment code or pass in sensor_configs/human_render_camera_configs with the desired shaders.


            Previously the options are "default", "rt", "rt-fast". "rt" means ray-tracing which results
            in more photorealistic renders but is slow, "rt-fast" is a lower quality but faster version of "rt".

        enable_shadow (bool): whether to enable shadow for lights. Defaults to False.

        sensor_configs (dict): configurations of sensors to override any environment defaults.
            If the key is one of sensor names (e.g. a camera), the config value will be applied to the corresponding sensor.
            Otherwise, the value will be applied to all sensors (but overridden by sensor-specific values). For possible configurations
            see the documentation see :doc:`the sensors documentation </user_guide/tutorials/sensors/index>`.

        human_render_camera_configs (dict): configurations of human rendering cameras to override any environment defaults. Similar usage as @sensor_configs.

        viewer_camera_configs (dict): configurations of the viewer camera in the GUI to override any environment defaults. Similar usage as @sensor_configs.

        robot_uids (Union[str, BaseAgent, List[Union[str, BaseAgent]]]): List of robots to instantiate and control in the environment.

        sim_config (Union[SimConfig, dict]): Configurations for simulation if used that override the environment defaults. If given
            a dictionary, it can just override specific attributes e.g. ``sim_config=dict(scene_config=dict(solver_iterations=25))``. If
            passing in a SimConfig object, while typed, will override every attribute including the task defaults. Some environments
            define their own recommended default sim configurations via the ``self._default_sim_config`` attribute that generally should not be
            completely overriden.

        reconfiguration_freq (int): How frequently to call reconfigure when environment is reset via `self.reset(...)`
            Generally for most users who are not building tasks this does not need to be changed. The default is 0, which means
            the environment reconfigures upon creation, and never again.

        sim_backend (str): By default this is "auto". If sim_backend is "auto", then if ``num_envs == 1``, we use the CPU sim backend, otherwise
            we use the GPU sim backend and automatically pick a GPU to use.
            Can also be "cpu" or "gpu" to force usage of a particular sim backend.
            To select a particular GPU to run the simulation on, you can pass "cuda:n" where n is the ID of the GPU,
            similar to the way PyTorch selects GPUs.
            Note that if this is "cpu", num_envs can only be equal to 1.

        render_backend (str): By default this is "gpu". If render_backend is "gpu", then we auto select a GPU to render with.
            It can be "cuda:n" where n is the ID of the GPU to render with. If this is "cpu", then we render on the CPU if possible. If "disable", all rendering is disabled and only simulation is running.

        parallel_in_single_scene (bool): By default this is False. If True, rendered images and the GUI will show all objects in one view.
            This is only really useful for generating cool videos showing all environments at once but it is not recommended
            otherwise as it slows down simulation and rendering.
    """

    # fmt: off
    SUPPORTED_ROBOTS: List[Union[str, Tuple[str]]] = None
    """Override this to enforce which robots or tuples of robots together are supported in the task. During env creation,
    setting robot_uids auto loads all desired robots into the scene, but not all tasks are designed to support some robot setups"""
    SUPPORTED_OBS_MODES = ("state", "state_dict", "none", "sensor_data", "rgb", "depth", "segmentation", "rgbd", "rgb+depth", "rgb+depth+segmentation", "rgb+segmentation", "depth+segmentation", "pointcloud")
    SUPPORTED_REWARD_MODES = ("normalized_dense", "dense", "sparse", "none")
    SUPPORTED_RENDER_MODES = ("human", "rgb_array", "sensors", "all")
    """The supported render modes. Human opens up a GUI viewer. rgb_array returns an rgb array showing the current environment state.
    sensors returns an rgb array but only showing all data collected by sensors as images put together"""

    metadata = {"render_modes": SUPPORTED_RENDER_MODES}

    scene: ManiSkillScene = None
    """the main scene, which manages all sub scenes. In CPU simulation there is only one sub-scene"""

    agent: BaseAgent

    action_space: gym.Space
    """the batched action space of the environment, which is also the action space of the agent"""
    single_action_space: gym.Space
    """the unbatched action space of the environment"""

    _sensors: Dict[str, BaseSensor]
    """all sensors configured in this environment"""
    _sensor_configs: Dict[str, BaseSensorConfig]
    """all sensor configurations parsed from self._sensor_configs and agent._sensor_configs"""
    _agent_sensor_configs: Dict[str, BaseSensorConfig]
    """all agent sensor configs parsed from agent._sensor_configs"""
    _human_render_cameras: Dict[str, Camera]
    """cameras used for rendering the current environment retrievable via `env.render_rgb_array()`. These are not used to generate observations"""
    _default_human_render_camera_configs: Dict[str, CameraConfig]
    """all camera configurations for cameras used for human render"""
    _human_render_camera_configs: Dict[str, CameraConfig]
    """all camera configurations parsed from self._human_render_camera_configs"""

    _hidden_objects: List[Union[Actor, Articulation]] = []
    """list of objects that are hidden during rendering when generating visual observations / running render_cameras()"""

    _main_rng: np.random.RandomState = None
    """main rng generator that generates episode seed sequences. For internal use only"""

    _episode_rng: np.random.RandomState = None
    """the numpy RNG that you can use to generate random numpy data"""

    _parallel_in_single_scene: bool = False
    """whether all objects are placed in one scene for the purpose of rendering all objects together instead of in parallel"""

    _sim_device: sapien.Device = None
    """the sapien device object the simulation runs on"""

    _render_device: Union[sapien.Device, None] = None
    """the sapien device object the renderer runs on"""

    _viewer: Union[sapien.utils.Viewer, None] = None

    def __init__(
        self,
        num_envs: int = 1,
        obs_mode: str = None,
        reward_mode: str = None,
        control_mode: str = None,
        render_mode: str = None,
        shader_dir: Optional[str] = None,
        enable_shadow: bool = False,
        sensor_configs: Optional[dict] = dict(),
        human_render_camera_configs: Optional[dict] = dict(),
        viewer_camera_configs: Optional[dict] = dict(),
        robot_uids: Union[str, BaseAgent, List[Union[str, BaseAgent]]] = None,
        sim_config: Union[SimConfig, dict] = dict(),
        reconfiguration_freq: int = None,
        sim_backend: str = "auto",
        render_backend: str = "gpu",

        parallel_in_single_scene: bool = False,
    ):
        self.num_envs = num_envs
        self.reconfiguration_freq = reconfiguration_freq if reconfiguration_freq is not None else 0
        self._reconfig_counter = 0
        if shader_dir is not None:
            logging.warn("shader_dir argument will be deprecated after ManiSkill v3.0.0 official release. Please use sensor_configs/human_render_camera_configs to set shaders.")
            sensor_configs |= dict(shader_pack=shader_dir)
            human_render_camera_configs |= dict(shader_pack=shader_dir)
            viewer_camera_configs |= dict(shader_pack=shader_dir)
        self._custom_sensor_configs = sensor_configs
        self._custom_human_render_camera_configs = human_render_camera_configs
        self._custom_viewer_camera_configs = viewer_camera_configs
        self._parallel_in_single_scene = parallel_in_single_scene
        self.robot_uids = robot_uids
        if self.SUPPORTED_ROBOTS is not None:
            if robot_uids not in self.SUPPORTED_ROBOTS:
                logger.warn(f"{robot_uids} is not in the task's list of supported robots. Code may not run as intended")

        if physx.is_gpu_enabled() and num_envs == 1 and (sim_backend == "auto" or sim_backend == "cpu"):
            logger.warn("GPU simulation has already been enabled on this process, switching to GPU backend")
            sim_backend == "gpu"

        # determine the sim and render devices
        if sim_backend == "auto":
            if num_envs > 1:
                self.device = torch.device(
                    "cuda"
                )
                self._sim_device = sapien.Device("cuda")
            else:
                self.device = torch.device("cpu")
                self._sim_device = sapien.Device("cpu")
        elif sim_backend == "cpu":
            self.device = torch.device("cpu")
            self._sim_device = sapien.Device("cpu")
        elif sim_backend == "cuda" or sim_backend == "gpu":
            self.device = torch.device(
                "cuda"
            )
            self._sim_device = sapien.Device("cuda")
        elif sim_backend[:4] == "cuda":
            self.device = torch.device(sim_backend)
            self._sim_device = sapien.Device(sim_backend)
        if self.device.type == "cuda":
            if not physx.is_gpu_enabled():
                physx.enable_gpu()

        # determine render device
        render_backend = "disable"
        if render_backend == "gpu" or render_backend == "cuda":
            self._render_device = sapien.Device("cuda")
        elif render_backend == "cpu":
            self._render_device = sapien.Device("cpu")
        elif render_backend[:4] == "cuda":
            self._render_device = sapien.Device(render_backend)
        elif render_backend == "disable":
            self._render_device = None




        # raise a number of nicer errors
        if sim_backend == "cpu" and num_envs > 1:
            raise RuntimeError("""Cannot set the sim backend to 'cpu' and have multiple environments.
            If you want to do CPU sim backends and have environment vectorization you must use multi-processing across CPUs.
            This can be done via the gymnasium's AsyncVectorEnv API""")

        if shader_dir is not None:
            if "rt" == shader_dir[:2]:
                if num_envs > 1 and parallel_in_single_scene == False:
                    raise RuntimeError("""Currently you cannot run ray-tracing on more than one environment in a single process""")

        assert not parallel_in_single_scene or (obs_mode not in ["sensor_data", "pointcloud", "rgb", "depth", "rgbd"]), \
            "Parallel rendering from parallel cameras is only supported when the gui/viewer is not used. parallel_in_single_scene must be False if using parallel rendering. If True only state based observations are supported."

        if isinstance(sim_config, SimConfig):
            sim_config = sim_config.dict()
        merged_gpu_sim_config = self._default_sim_config.dict()
        common.dict_merge(merged_gpu_sim_config, sim_config)
        self.sim_config = dacite.from_dict(data_class=SimConfig, data=merged_gpu_sim_config, config=dacite.Config(strict=True))
        """the final sim config after merging user overrides with the environment default"""
        physx.set_gpu_memory_config(**self.sim_config.gpu_memory_config.dict())
        sapien.render.set_log_level(os.getenv("MS_RENDERER_LOG_LEVEL", "warn"))

        # Set simulation and control frequency
        self._sim_freq = self.sim_config.sim_freq
        self._control_freq = self.sim_config.control_freq
        assert self._sim_freq % self._control_freq == 0, f"sim_freq({self._sim_freq}) is not divisible by control_freq({self._control_freq})."
        self._sim_steps_per_control = self._sim_freq // self._control_freq

        # Observation mode
        if obs_mode is None:
            obs_mode = self.SUPPORTED_OBS_MODES[0]
        if obs_mode not in self.SUPPORTED_OBS_MODES:
            raise NotImplementedError("Unsupported obs mode: {}".format(obs_mode))
        self._obs_mode = obs_mode
        self._visual_obs_mode_struct = parse_visual_obs_mode_to_struct(self._obs_mode)

        # Reward mode
        if reward_mode is None:
            reward_mode = self.SUPPORTED_REWARD_MODES[0]
        if reward_mode not in self.SUPPORTED_REWARD_MODES:
            raise NotImplementedError("Unsupported reward mode: {}".format(reward_mode))
        self._reward_mode = reward_mode

        # Control mode
        self._control_mode = control_mode
        # TODO(jigu): Support dict action space
        if control_mode == "*":
            raise NotImplementedError("Multiple controllers are not supported yet.")

        # Render mode
        self.render_mode = render_mode
        self._viewer = None

        # Lighting
        self.enable_shadow = enable_shadow

        # Use a fixed (main) seed to enhance determinism
        self._main_seed = None
        self._set_main_rng(2022)
        self._elapsed_steps = (
            torch.zeros(self.num_envs, device=self.device, dtype=torch.int32)
        )
        obs, _ = self.reset(seed=2022, options=dict(reconfigure=True))
        self._init_raw_obs = common.to_cpu_tensor(obs)
        """the raw observation returned by the env.reset (a cpu torch tensor/dict of tensors). Useful for future observation wrappers to use to auto generate observation spaces"""
        self._init_raw_state = common.to_cpu_tensor(self.get_state_dict())
        """the initial raw state returned by env.get_state. Useful for reconstructing state dictionaries from flattened state vectors"""

        self.action_space = self.agent.action_space
        """the batched action space of the environment, which is also the action space of the agent"""
        self.single_action_space = self.agent.single_action_space
        """the unbatched action space of the environment"""
        self._orig_single_action_space = copy.deepcopy(self.single_action_space)
        """the original unbatched action space of the environment"""
        # initialize the cached properties
        self.single_observation_space
        self.observation_space

    def update_obs_space(self, obs: torch.Tensor):
        """A convenient function to auto generate observation spaces if you modify them.
        Call this function if you modify the observations returned by env.step and env.reset via an observation wrapper.

        The recommended way to use this is in a observation wrapper is as so

        .. code-block:: python

            import gymnasium as gym
            from mani_skill.envs.sapien_env import BaseEnv
            class YourObservationWrapper(gym.ObservationWrapper):
                def __init__(self, env):
                    super().__init__(env)
                    self.base_env.update_obs_space(self.observation(self.base_env._init_raw_obs))
                @property
                def base_env(self) -> BaseEnv:
                    return self.env.unwrapped
                def observation(self, obs):
                    # your code for transforming the observation
        """
        self._init_raw_obs = obs
        del self.single_observation_space
        del self.observation_space
        self.single_observation_space
        self.observation_space

    @cached_property
    def single_observation_space(self) -> gym.Space:
        """the unbatched observation space of the environment"""
        return gym_utils.convert_observation_to_space(common.to_numpy(self._init_raw_obs), unbatched=True)

    @cached_property
    def observation_space(self) -> gym.Space:
        """the batched observation space of the environment"""
        return batch_space(self.single_observation_space, n=self.num_envs)

    @property
    def gpu_sim_enabled(self):
        """Whether the gpu simulation is enabled. A wrapper over physx.is_gpu_enabled()"""
        return physx.is_gpu_enabled()

    @property
    def _default_sim_config(self):
        return SimConfig()
    def _load_agent(self, options: dict):
        agents = []
        robot_uids = self.robot_uids
        if robot_uids is not None:
            if not isinstance(robot_uids, tuple):
                robot_uids = [robot_uids]
            for i, robot_uid in enumerate(robot_uids):
                if isinstance(robot_uid, type(BaseAgent)):
                    agent_cls = robot_uid
                else:
                    if robot_uid not in REGISTERED_AGENTS:
                        raise RuntimeError(
                            f"Agent {robot_uid} not found in the dict of registered agents. If the id is not a typo then make sure to apply the @register_agent() decorator."
                        )
                    agent_cls = REGISTERED_AGENTS[robot_uid].agent_cls
                agent: BaseAgent = agent_cls(
                    self.scene,
                    self._control_freq,
                    self._control_mode,
                    agent_idx=i if len(robot_uids) > 1 else None,
                )
                agents.append(agent)
        if len(agents) == 1:
            self.agent = agents[0]
        else:
            self.agent = MultiAgent(agents)

    @property
    def _default_sensor_configs(
        self,
    ) -> Union[
        BaseSensorConfig, Sequence[BaseSensorConfig], Dict[str, BaseSensorConfig]
    ]:
        """Add default (non-agent) sensors to the environment by returning sensor configurations. These can be overriden by the user at
        env creation time"""
        return []
    @property
    def _default_human_render_camera_configs(
        self,
    ) -> Union[
        CameraConfig, Sequence[CameraConfig], Dict[str, CameraConfig]
    ]:
        """Add default cameras for rendering when using render_mode='rgb_array'. These can be overriden by the user at env creation time """
        return []

    @property
    def _default_viewer_camera_configs(
        self,
    ) -> CameraConfig:
        """Default configuration for the viewer camera, controlling shader, fov, etc. By default if there is a human render camera called "render_camera" then the viewer will use that camera's pose."""
        return CameraConfig(uid="viewer", pose=sapien.Pose([0, 0, 1]), width=1920, height=1080, shader_pack="default")

    @property
    def sim_freq(self) -> int:
        """The frequency (Hz) of the simulation loop"""
        return self._sim_freq

    @property
    def control_freq(self):
        """The frequency (Hz) of the control loop"""
        return self._control_freq

    @property
    def sim_timestep(self):
        """The timestep (dt) of the simulation loop"""
        return 1.0 / self._sim_freq

    @property
    def control_timestep(self):
        """The timestep (dt) of the control loop"""
        return 1.0 / self._control_freq

    @property
    def control_mode(self) -> str:
        """The control mode of the agent"""
        return self.agent.control_mode

    @property
    def elapsed_steps(self) -> torch.Tensor:
        """The number of steps that have elapsed in the environment"""
        return self._elapsed_steps

    # ---------------------------------------------------------------------------- #
    # Observation
    # ---------------------------------------------------------------------------- #
    @property
    def obs_mode(self) -> str:
        """The current observation mode. This affects the observation returned by env.get_obs()"""
        return self._obs_mode

    def get_obs(self, info: Optional[Dict] = None):
        """
        Return the current observation of the environment. User may call this directly to get the current observation
        as opposed to taking a step with actions in the environment.

        Note that some tasks use info of the current environment state to populate the observations to avoid having to
        compute slow operations twice. For example a state based observation may wish to include a boolean indicating
        if a robot is grasping an object. Computing this boolean correctly is slow, so it is preferable to generate that
        data in the info object by overriding the `self.evaluate` function.

        Args:
            info (Dict): The info object of the environment. Generally should always be the result of `self.get_info()`.
                If this is None (the default), this function will call `self.get_info()` itself
        """
        if info is None:
            info = self.get_info()
        if self._obs_mode == "none":
            # Some cases do not need observations, e.g., MPC
            return dict()
        elif self._obs_mode == "state":
            state_dict = self._get_obs_state_dict(info)
            obs = common.flatten_state_dict(state_dict, use_torch=True, device=self.device)
        elif self._obs_mode == "state_dict":
            obs = self._get_obs_state_dict(info)
        elif self._obs_mode == "pointcloud":
            # TODO support more flexible pcd obs mode with new render system
            obs = self._get_obs_with_sensor_data(info)
            obs = sensor_data_to_pointcloud(obs, self._sensors)
        elif self._obs_mode == "sensor_data":
            # return raw texture data dependent on choice of shader
            obs = self._get_obs_with_sensor_data(info, apply_texture_transforms=False)
        elif self._obs_mode in ["rgb", "depth", "segmentation", "rgbd", "rgb+depth", "rgb+depth+segmentation", "depth+segmentation", "rgb+segmentation"]:
            obs = self._get_obs_with_sensor_data(info)
        else:
            raise NotImplementedError(self._obs_mode)
        return obs

    def _get_obs_state_dict(self, info: Dict):
        """Get (ground-truth) state-based observations."""
        return dict(
            agent=self._get_obs_agent(),
            extra=self._get_obs_extra(info),
        )

    def _get_obs_agent(self):
        """Get observations about the agent's state. By default it is proprioceptive observations which include qpos and qvel.
        Controller state is also included although most default controllers do not have any state."""
        return self.agent.get_proprioception()

    def _get_obs_extra(self, info: Dict):
        """Get task-relevant extra observations. Usually defined on a task by task basis"""
        return dict()

    def capture_sensor_data(self):
        """Capture data from all sensors (non-blocking)"""
        for sensor in self._sensors.values():
            sensor.capture()

    def get_sensor_images(self) -> Dict[str, Dict[str, torch.Tensor]]:
        """Get image (RGB) visualizations of what sensors currently sense. This function calls self._get_obs_sensor_data() internally which automatically hides objects and updates the render"""
        return self.scene.get_sensor_images(self._get_obs_sensor_data())

    def get_sensor_params(self) -> Dict[str, Dict[str, torch.Tensor]]:
        """Get all sensor parameters."""
        params = dict()
        for name, sensor in self._sensors.items():
            params[name] = sensor.get_params()
        return params

    def _get_obs_sensor_data(self, apply_texture_transforms: bool = True) -> dict:
        """get only data from sensors. Auto hides any objects that are designated to be hidden"""
        for obj in self._hidden_objects:
            obj.hide_visual()
        self.scene.update_render()
        self.capture_sensor_data()
        sensor_obs = dict()
        for name, sensor in self.scene.sensors.items():
            if isinstance(sensor, Camera):
                if self.obs_mode in ["state", "state_dict"]:
                    # normally in non visual observation modes we do not render sensor observations. But some users may want to render sensor data for debugging or various algorithms
                    sensor_obs[name] = sensor.get_obs(position=False, segmentation=False, apply_texture_transforms=apply_texture_transforms)
                else:
                    sensor_obs[name] = sensor.get_obs(rgb=self._visual_obs_mode_struct.rgb, depth=self._visual_obs_mode_struct.depth, position=self._visual_obs_mode_struct.position, segmentation=self._visual_obs_mode_struct.segmentation, apply_texture_transforms=apply_texture_transforms)
        # explicitly synchronize and wait for cuda kernels to finish
        # this prevents the GPU from making poor scheduling decisions when other physx code begins to run
        torch.cuda.synchronize()
        return sensor_obs
    def _get_obs_with_sensor_data(self, info: Dict, apply_texture_transforms: bool = True) -> dict:
        """Get the observation with sensor data"""
        return dict(
            agent=self._get_obs_agent(),
            extra=self._get_obs_extra(info),
            sensor_param=self.get_sensor_params(),
            sensor_data=self._get_obs_sensor_data(apply_texture_transforms),
        )

    @property
    def robot_link_ids(self):
        """Get link ids for the robot. This is used for segmentation observations."""
        return self.agent.robot_link_ids

    # -------------------------------------------------------------------------- #
    # Reward mode
    # -------------------------------------------------------------------------- #
    @property
    def reward_mode(self):
        return self._reward_mode

    def get_reward(self, obs: Any, action: torch.Tensor, info: Dict):
        if self._reward_mode == "sparse":
            reward = self.compute_sparse_reward(obs=obs, action=action, info=info)
        elif self._reward_mode == "dense":
            reward = self.compute_dense_reward(obs=obs, action=action, info=info)
        elif self._reward_mode == "normalized_dense":
            reward = self.compute_normalized_dense_reward(
                obs=obs, action=action, info=info
            )
        elif self._reward_mode == "none":
            reward = torch.zeros((self.num_envs, ), dtype=torch.float, device=self.device)
        else:
            raise NotImplementedError(self._reward_mode)
        return reward

    def compute_sparse_reward(self, obs: Any, action: torch.Tensor, info: Dict):
        """
        Computes the sparse reward. By default this function tries to use the success/fail information in
        returned by the evaluate function and gives +1 if success, -1 if fail, 0 otherwise"""
        if "success" in info:
            if "fail" in info:
                if isinstance(info["success"], torch.Tensor):
                    reward = info["success"].to(torch.float) - info["fail"].to(torch.float)
                else:
                    reward = info["success"] - info["fail"]
            else:
                reward = info["success"]
        else:
            if "fail" in info:
                reward = -info["fail"]
            else:
                reward = torch.zeros(self.num_envs, dtype=torch.float, device=self.device)
        return reward

    def compute_dense_reward(self, obs: Any, action: torch.Tensor, info: Dict):
        raise NotImplementedError()

    def compute_normalized_dense_reward(
        self, obs: Any, action: torch.Tensor, info: Dict
    ):
        raise NotImplementedError()

    # -------------------------------------------------------------------------- #
    # Reconfigure
    # -------------------------------------------------------------------------- #
    def _reconfigure(self, options = dict()):
        """Reconfigure the simulation scene instance.
        This function clears the previous scene and creates a new one.

        Note this function is not always called when an environment is reset, and
        should only be used if any agents, assets, sensors, lighting need to change
        to save compute time.

        Tasks like PegInsertionSide and TurnFaucet will call this each time as the peg
        shape changes each time and the faucet model changes each time respectively.
        """

        self._clear()
        # load everything into the scene first before initializing anything
        self._setup_scene()


        self._load_agent(options)
        self._load_scene(options)
        self._load_lighting(options)

        if physx.is_gpu_enabled():
            self.scene._setup_gpu()
        # for GPU sim, we have to setup sensors after we call setup gpu in order to enable loading mounted sensors as they depend on GPU buffer data
        self._setup_sensors(options)
        if self._viewer is not None:
            self._setup_viewer()
        self._reconfig_counter = self.reconfiguration_freq

        # delete various cached properties and reinitialize
        # TODO (stao): The code is 3 lines because you have to initialize it once somewhere...
        self.segmentation_id_map
        del self.segmentation_id_map
        self.segmentation_id_map

    def _after_reconfigure(self, options):
        """Add code here that should run immediately after self._reconfigure is called. The torch RNG context is still active so RNG is still
        seeded here by self._episode_seed. This is useful if you need to run something that only happens after reconfiguration but need the
        GPU initialized so that you can check e.g. collisons, poses etc."""

    def _load_scene(self, options: dict):
        """Loads all objects like actors and articulations into the scene. Called by `self._reconfigure`. Given options argument
        is the same options dictionary passed to the self.reset function"""

    # TODO (stao): refactor this into sensor API
    def _setup_sensors(self, options: dict):
        """Setup sensor configurations and the sensor objects in the scene. Called by `self._reconfigure`"""

        # First create all the configurations
        self._sensor_configs = dict()

        # Add task/external sensors
        self._sensor_configs.update(parse_camera_configs(self._default_sensor_configs))

        # Add agent sensors
        self._agent_sensor_configs = dict()
        self._agent_sensor_configs = parse_camera_configs(self.agent._sensor_configs)
        self._sensor_configs.update(self._agent_sensor_configs)

        # Add human render camera configs
        self._human_render_camera_configs = parse_camera_configs(
            self._default_human_render_camera_configs
        )

        self._viewer_camera_config = parse_camera_configs(
            self._default_viewer_camera_configs
        )

        # Override camera configurations with user supplied configurations
        if self._custom_sensor_configs is not None:
            update_camera_configs_from_dict(
                self._sensor_configs, self._custom_sensor_configs
            )
        if self._custom_human_render_camera_configs is not None:
            update_camera_configs_from_dict(
                self._human_render_camera_configs,
                self._custom_human_render_camera_configs,
            )
        if self._custom_viewer_camera_configs is not None:
            update_camera_configs_from_dict(
                self._viewer_camera_config,
                self._custom_viewer_camera_configs,
            )
        self._viewer_camera_config = self._viewer_camera_config["viewer"]

        # Now we instantiate the actual sensor objects
        self._sensors = dict()

        for uid, sensor_config in self._sensor_configs.items():
            if uid in self._agent_sensor_configs:
                articulation = self.agent.robot
            else:
                articulation = None
            if isinstance(sensor_config, StereoDepthCameraConfig):
                sensor_cls = StereoDepthCamera
            elif isinstance(sensor_config, CameraConfig):
                sensor_cls = Camera
            self._sensors[uid] = sensor_cls(
                sensor_config,
                self.scene,
                articulation=articulation,
            )

        # Cameras for rendering only
        self._human_render_cameras = dict()
        for uid, camera_config in self._human_render_camera_configs.items():
            self._human_render_cameras[uid] = Camera(
                camera_config,
                self.scene,
            )

        self.scene.sensors = self._sensors
        self.scene.human_render_cameras = self._human_render_cameras

    def _load_lighting(self, options: dict):
        """Loads lighting into the scene. Called by `self._reconfigure`. If not overriden will set some simple default lighting"""

        shadow = self.enable_shadow
        self.scene.set_ambient_light([0.3, 0.3, 0.3])
        self.scene.add_directional_light(
            [1, 1, -1], [1, 1, 1], shadow=shadow, shadow_scale=5, shadow_map_size=2048
        )
        self.scene.add_directional_light([0, 0, -1], [1, 1, 1])
    # -------------------------------------------------------------------------- #
    # Reset
    # -------------------------------------------------------------------------- #
    def reset(self, seed=None, options=None):
        """Reset the ManiSkill environment. If options["env_idx"] is given, will only reset the selected parallel environments. If
        options["reconfigure"] is True, will call self._reconfigure() which deletes the entire physx scene and reconstructs everything.
        Users building custom tasks generally do not need to override this function.

        Returns the first observation and a info dictionary. The info dictionary is of type


        .. highlight:: python
        .. code-block:: python

            {
                "reconfigure": bool # (True if the env reconfigured. False otherwise)
            }



        Note that ManiSkill always holds two RNG states, a main RNG, and an episode RNG. The main RNG is used purely to sample an episode seed which
        helps with reproducibility of episodes and is for internal use only. The episode RNG is used by the environment/task itself to
        e.g. randomize object positions, randomize assets etc. Episode RNG is accessible by using torch.rand (recommended) which is seeded with a
        RNG context or the numpy alternative via `self._episode_rng`

        Upon environment creation via gym.make, the main RNG is set with a fixed seed of 2022.
        During each reset call, if seed is None, main RNG is unchanged and an episode seed is sampled from the main RNG to create the episode RNG.
        If seed is not None, main RNG is set to that seed and the episode seed is also set to that seed. This design means the main RNG determines
        the episode RNG deterministically.

        """
        if options is None:
            options = dict()

        self._set_main_rng(seed)
        # we first set the first episode seed to allow environments to use it to reconfigure the environment with a seed
        self._set_episode_rng(seed)

        reconfigure = options.get("reconfigure", False)
        reconfigure = reconfigure or (
            self._reconfig_counter == 0 and self.reconfiguration_freq != 0
        )
        if reconfigure:
            with torch.random.fork_rng():
                torch.manual_seed(seed=self._episode_seed)
                self._reconfigure(options)
                self._after_reconfigure(options)

        # TODO (stao): Reconfiguration when there is partial reset might not make sense and certainly broken here now.
        # Solution to resolve that would be to ensure tasks that do reconfigure more than once are single-env only / cpu sim only
        # or disable partial reset features explicitly for tasks that have a reconfiguration frequency
        if "env_idx" in options:
            env_idx = options["env_idx"]
            if len(env_idx) != self.num_envs and reconfigure:
                raise RuntimeError("Cannot do a partial reset and reconfigure the environment. You must do one or the other.")
            self.scene._reset_mask = torch.zeros(
                self.num_envs, dtype=bool, device=self.device
            )
            self.scene._reset_mask[env_idx] = True
        else:
            env_idx = torch.arange(0, self.num_envs, device=self.device)
            self.scene._reset_mask = torch.ones(
                self.num_envs, dtype=bool, device=self.device
            )
        self._elapsed_steps[env_idx] = 0

        self._clear_sim_state()
        if self.reconfiguration_freq != 0:
            self._reconfig_counter -= 1
        # Set the episode rng again after reconfiguration to guarantee seed reproducibility
        self._set_episode_rng(self._episode_seed)
        self.agent.reset()
        with torch.random.fork_rng():
            torch.manual_seed(self._episode_seed)
            self._initialize_episode(env_idx, options)
        # reset the reset mask back to all ones so any internal code in maniskill can continue to manipulate all scenes at once as usual
        self.scene._reset_mask = torch.ones(
            self.num_envs, dtype=bool, device=self.device
        )
        if physx.is_gpu_enabled():
            # ensure all updates to object poses and configurations are applied on GPU after task initialization
            self.scene._gpu_apply_all()
            self.scene.px.gpu_update_articulation_kinematics()
            self.scene._gpu_fetch_all()
        obs = self.get_obs()

        return obs, dict(reconfigure=reconfigure)

    def _set_main_rng(self, seed):
        """Set the main random generator which is only used to set the seed of the episode RNG to improve reproducibility.

        Note that while _set_main_rng and _set_episode_rng are setting a seed and numpy random state, when using GPU sim
        parallelization it is highly recommended to use torch random functions as they will make things run faster. The use
        of torch random functions when building tasks in ManiSkill are automatically seeded via `torch.random.fork`
        """
        if seed is None:
            if self._main_seed is not None:
                return
            seed = np.random.RandomState().randint(2**31)
        self._main_seed = seed
        self._main_rng = np.random.RandomState(self._main_seed)

    def _set_episode_rng(self, seed):
        """Set the random generator for current episode."""
        if seed is None:
            self._episode_seed = self._main_rng.randint(2**31)
        else:
            self._episode_seed = seed
        self._episode_rng = np.random.RandomState(self._episode_seed)

    def _initialize_episode(self, env_idx: torch.Tensor, options: dict):
        """Initialize the episode, e.g., poses of actors and articulations, as well as task relevant data like randomizing
        goal positions
        """

    def _clear_sim_state(self):
        """Clear simulation state (velocities)"""
        for actor in self.scene.actors.values():
            if actor.px_body_type == "dynamic":
                actor.set_linear_velocity([0., 0., 0.])
                actor.set_angular_velocity([0., 0., 0.])
        for articulation in self.scene.articulations.values():
            articulation.set_qvel(np.zeros(articulation.max_dof))
            articulation.set_root_linear_velocity([0., 0., 0.])
            articulation.set_root_angular_velocity([0., 0., 0.])
        if physx.is_gpu_enabled():
            self.scene._gpu_apply_all()
            self.scene._gpu_fetch_all()
            # TODO (stao): This may be an unnecessary fetch and apply.

    # -------------------------------------------------------------------------- #
    # Step
    # -------------------------------------------------------------------------- #

    def step(self, action: Union[None, np.ndarray, torch.Tensor, Dict]):
        """
        Take a step through the environment with an action. Actions are automatically clipped to the action space.

        If ``action`` is None, the environment will proceed forward in time without sending any actions/control signals to the agent
        """
        action = self._step_action(action)
        self._elapsed_steps += 1
        info = self.get_info()
        obs = self.get_obs(info)
        reward = self.get_reward(obs=obs, action=action, info=info)
        if "success" in info:

            if "fail" in info:
                terminated = torch.logical_or(info["success"], info["fail"])
            else:
                terminated = info["success"].clone()
        else:
            if "fail" in info:
                terminated = info["fail"].clone()
            else:
                terminated = torch.zeros(self.num_envs, dtype=bool, device=self.device)

        return (
            obs,
            reward,
            terminated,
            torch.zeros(self.num_envs, dtype=bool, device=self.device),
            info,
        )

    def _step_action(
        self, action: Union[None, np.ndarray, torch.Tensor, Dict]
    ) -> Union[None, torch.Tensor]:
        set_action = False
        action_is_unbatched = False
        if action is None:  # simulation without action
            pass
        elif isinstance(action, np.ndarray) or isinstance(action, torch.Tensor):
            action = common.to_tensor(action)
            if action.shape == self._orig_single_action_space.shape:
                action_is_unbatched = True
            set_action = True
        elif isinstance(action, dict):
            if "control_mode" in action:
                if action["control_mode"] != self.agent.control_mode:
                    self.agent.set_control_mode(action["control_mode"])
                    self.agent.controller.reset()
                action = common.to_tensor(action["action"])
            else:
                assert isinstance(
                    self.agent, MultiAgent
                ), "Received a dictionary for an action but there are not multiple robots in the environment"
                # assume this is a multi-agent action
                action = common.to_tensor(action)
                for k, a in action.items():
                    if a.shape == self._orig_single_action_space[k].shape:
                        action_is_unbatched = True
                        break
            set_action = True
        else:
            raise TypeError(type(action))

        if set_action:
            if self.num_envs == 1 and action_is_unbatched:
                action = common.batch(action)
            self.agent.set_action(action)
            if self._sim_device.is_cuda():
                self.scene.px.gpu_apply_articulation_target_position()
                self.scene.px.gpu_apply_articulation_target_velocity()
        self._before_control_step()
        for _ in range(self._sim_steps_per_control):
            self.agent.before_simulation_step()
            self._before_simulation_step()
            self.scene.step()
            self._after_simulation_step()
        self._after_control_step()
        if physx.is_gpu_enabled():
            self.scene._gpu_fetch_all()
        return action

    def evaluate(self) -> dict:
        """
        Evaluate whether the environment is currently in a success state by returning a dictionary with a "success" key or
        a failure state via a "fail" key

        This function may also return additional data that has been computed (e.g. is the robot grasping some object) that may be
        reused when generating observations and rewards.

        By default if not overriden this function returns an empty dictionary
        """
        return dict()

    def get_info(self) -> dict:
        """
        Get info about the current environment state, include elapsed steps and evaluation information
        """
        info = dict(
            elapsed_steps=self.elapsed_steps
            if not physx.is_gpu_enabled()
            else self._elapsed_steps.clone()
        )
        info.update(self.evaluate())
        return info

    def _before_control_step(self):
        """Code that runs before each action has been taken.
        On GPU simulation this is called before observations are fetched from the GPU buffers."""
    def _after_control_step(self):
        """Code that runs after each action has been taken.
        On GPU simulation this is called right before observations are fetched from the GPU buffers."""

    def _before_simulation_step(self):
        """Code to run right before each physx_system.step is called"""
    def _after_simulation_step(self):
        """Code to run right after each physx_system.step is called"""

    # -------------------------------------------------------------------------- #
    # Simulation and other gym interfaces
    # -------------------------------------------------------------------------- #
    def _set_scene_config(self):
        physx.set_shape_config(contact_offset=self.sim_config.scene_config.contact_offset, rest_offset=self.sim_config.scene_config.rest_offset)
        physx.set_body_config(solver_position_iterations=self.sim_config.scene_config.solver_position_iterations, solver_velocity_iterations=self.sim_config.scene_config.solver_velocity_iterations, sleep_threshold=self.sim_config.scene_config.sleep_threshold)
        physx.set_scene_config(gravity=self.sim_config.scene_config.gravity, bounce_threshold=self.sim_config.scene_config.bounce_threshold, enable_pcm=self.sim_config.scene_config.enable_pcm, enable_tgs=self.sim_config.scene_config.enable_tgs, enable_ccd=self.sim_config.scene_config.enable_ccd, enable_enhanced_determinism=self.sim_config.scene_config.enable_enhanced_determinism, enable_friction_every_iteration=self.sim_config.scene_config.enable_friction_every_iteration, cpu_workers=self.sim_config.scene_config.cpu_workers )
        physx.set_default_material(**self.sim_config.default_materials_config.dict())

    def _setup_scene(self):
        """Setup the simulation scene instance.
        The function should be called in reset(). Called by `self._reconfigure`"""
        self._set_scene_config()
        if self._sim_device.is_cuda():
            physx_system = physx.PhysxGpuSystem(device=self._sim_device)
            # Create the scenes in a square grid
            sub_scenes = []
            scene_grid_length = int(np.ceil(np.sqrt(self.num_envs)))
            for scene_idx in range(self.num_envs):
                scene_x, scene_y = (
                    scene_idx % scene_grid_length - scene_grid_length // 2,
                    scene_idx // scene_grid_length - scene_grid_length // 2,
                )
                systems = [self.physx_system]
                if self._render_device is not None:
                    systems.append(sapien.render.RenderSystem(self._render_device))
                scene = sapien.Scene(
<<<<<<< HEAD
                    systems=systems
=======
                    systems=[physx_system, sapien.render.RenderSystem(self._render_device)]
>>>>>>> ee29fa42
                )
                physx_system.set_scene_offset(
                    scene,
                    [
                        scene_x * self.sim_config.spacing,
                        scene_y * self.sim_config.spacing,
                        0,
                    ],
                )
                sub_scenes.append(scene)
        else:
<<<<<<< HEAD
            self.physx_system = physx.PhysxCpuSystem()
            systems = [self.physx_system]
            if self._render_device is not None:
                systems.append(sapien.render.RenderSystem(self._render_device))
            sub_scenes = [
                sapien.Scene(systems)
=======
            physx_system = physx.PhysxCpuSystem()
            sub_scenes = [
                sapien.Scene([physx_system, sapien.render.RenderSystem(self._render_device)])
>>>>>>> ee29fa42
            ]
        # create a "global" scene object that users can work with that is linked with all other scenes created
        self.scene = ManiSkillScene(
            sub_scenes,
            sim_config=self.sim_config,
            device=self.device,
            parallel_in_single_scene=self._parallel_in_single_scene
        )
        self.scene.px.timestep = 1.0 / self._sim_freq

    def _clear(self):
        """Clear the simulation scene instance and other buffers.
        The function can be called in reset() before a new scene is created.
        Called by `self._reconfigure` and when the environment is closed/deleted
        """
        self._close_viewer()
        self.agent = None
        self._sensors = dict()
        self._human_render_cameras = dict()
        self.scene = None
        self._hidden_objects = []
        gc.collect() # force gc to collect which releases most GPU memory

    def close(self):
        self._clear()

    def _close_viewer(self):
        if self._viewer is None:
            return
        self._viewer.close()
        self._viewer = None

    @cached_property
    def segmentation_id_map(self):
        """
        Returns a dictionary mapping every ID to the appropriate Actor or Link object
        """
        res = dict()
        for actor in self.scene.actors.values():
            res[actor._objs[0].per_scene_id] = actor
        for art in self.scene.articulations.values():
            for link in art.links:
                res[link._objs[0].entity.per_scene_id] = link
        return res

    def get_state_dict(self):
        """
        Get environment state dictionary. Override to include task information (e.g., goal)
        """
        return self.scene.get_sim_state()

    def get_state(self):
        """
        Get environment state as a flat vector, which is just a ordered flattened version of the state_dict.

        Users should not override this function
        """
        return common.flatten_state_dict(self.get_state_dict(), use_torch=True)

    def set_state_dict(self, state: Dict, env_idx: torch.Tensor = None):
        """
        Set environment state with a state dictionary. Override to include task information (e.g., goal)

        Note that it is recommended to keep around state dictionaries as opposed to state vectors. With state vectors we assume
        the order of data in the vector is the same exact order that would be returned by flattening the state dictionary you get from
        `env.get_state_dict()` or the result of `env.get_state()`
        """
        self.scene.set_sim_state(state, env_idx)
        if physx.is_gpu_enabled():
            self.scene._gpu_apply_all()
            self.scene.px.gpu_update_articulation_kinematics()
            self.scene._gpu_fetch_all()

    def set_state(self, state: Array, env_idx: torch.Tensor = None):
        """
        Set environment state with a flat state vector. Internally this reconstructs the state dictionary and calls `env.set_state_dict`

        Users should not override this function
        """
        state_dict = dict()
        state_dict["actors"] = dict()
        state_dict["articulations"] = dict()
        KINEMATIC_DIM = 13  # [pos, quat, lin_vel, ang_vel]
        start = 0
        for actor_id in self._init_raw_state["actors"].keys():
            state_dict["actors"][actor_id] = state[:, start : start + KINEMATIC_DIM]
            start += KINEMATIC_DIM
        for art_id, art_state in self._init_raw_state["articulations"].items():
            size = art_state.shape[-1]
            state_dict["articulations"][art_id] = state[:, start : start + size]
            start += size
        self.set_state_dict(state_dict, env_idx)

    # -------------------------------------------------------------------------- #
    # Visualization
    # -------------------------------------------------------------------------- #
    @property
    def viewer(self):
        return self._viewer

    def _setup_viewer(self):
        """Setup the interactive viewer.

        The function should be called after a new scene is configured.
        In subclasses, this function can be overridden to set viewer cameras.

        Called by `self._reconfigure`
        """
        self._viewer.set_scene(self.scene.sub_scenes[0])
        control_window: sapien.utils.viewer.control_window.ControlWindow = (
            sapien_utils.get_obj_by_type(
                self._viewer.plugins, sapien.utils.viewer.control_window.ControlWindow
            )
        )
        control_window.show_joint_axes = False
        control_window.show_camera_linesets = False
        if "render_camera" in self._human_render_cameras:
            self._viewer.set_camera_pose(
                self._human_render_cameras["render_camera"].camera.global_pose[0].sp
            )

    def render_human(self):
        """render the environment by opening a GUI viewer. This also returns the viewer object. Any objects registered in the _hidden_objects list will be shown"""
        for obj in self._hidden_objects:
            obj.show_visual()
        if self._viewer is None:
            self._viewer = create_viewer(self._viewer_camera_config)
            self._setup_viewer()
        if physx.is_gpu_enabled() and self.scene._gpu_sim_initialized:
            self.scene.px.sync_poses_gpu_to_cpu()
        self._viewer.render()
        for obj in self._hidden_objects:
            obj.hide_visual()
        return self._viewer

    def render_rgb_array(self, camera_name: str = None):
        """Returns an RGB array / image of size (num_envs, H, W, 3) of the current state of the environment.
        This is captured by any of the registered human render cameras. If a camera_name is given, only data from that camera is returned.
        Otherwise all camera data is captured and returned as a single batched image. Any objects registered in the _hidden_objects list will be shown"""
        for obj in self._hidden_objects:
            obj.show_visual()
        self.scene.update_render()
        images = []
        render_images = self.scene.get_human_render_camera_images(camera_name)
        for image in render_images.values():
            images.append(image)
        if len(images) == 0:
            return None
        if len(images) == 1:
            return images[0]
        for obj in self._hidden_objects:
            obj.hide_visual()
        return tile_images(images)

    def render_sensors(self):
        """
        Renders all sensors that the agent can use and see and displays them in a human readable image format.
        Any objects registered in the _hidden_objects list will not be shown
        """
        images = []
        sensor_images = self.get_sensor_images()
        for image in sensor_images.values():
            for img in image.values():
                images.append(img)
        return tile_images(images)

    def render_all(self):
        """Renders all human render cameras and sensors together"""
        images = []
        for obj in self._hidden_objects:
            obj.show_visual()
        self.scene.update_render()
        render_images = self.scene.get_human_render_camera_images()
        # note that get_sensor_images function will update the render and hide objects itself
        sensor_images = self.get_sensor_images()
        for image in render_images.values():
            images.append(image)
        for image in sensor_images.values():
            for img in image.values():
                images.append(img)
        return tile_images(images)

    def render(self):
        """
        Either opens a viewer if ``self.render_mode`` is "human", or returns an array that you can use to save videos.

        If ``self.render_mode`` is "rgb_array", usually a higher quality image is rendered for the purpose of viewing only.

        If ``self.render_mode`` is "sensors", all visual observations the agent can see is provided

        If ``self.render_mode`` is "all", this is then a combination of "rgb_array" and "sensors"
        """
        if self.render_mode is None:
            raise RuntimeError("render_mode is not set.")
        if self.render_mode == "human":
            return self.render_human()
        elif self.render_mode == "rgb_array":
            res = self.render_rgb_array()
            return res
        elif self.render_mode == "sensors":
            res = self.render_sensors()
            return res
        elif self.render_mode == "all":
            return self.render_all()
        else:
            raise NotImplementedError(f"Unsupported render mode {self.render_mode}.")

    # TODO (stao): re implement later
    # ---------------------------------------------------------------------------- #
    # Advanced
    # ---------------------------------------------------------------------------- #

    # def gen_scene_pcd(self, num_points: int = int(1e5)) -> np.ndarray:
    #     """Generate scene point cloud for motion planning, excluding the robot"""
    #     meshes = []
    #     articulations = self.scene.get_all_articulations()
    #     if self.agent is not None:
    #         articulations.pop(articulations.index(self.agent.robot))
    #     for articulation in articulations:
    #         articulation_mesh = merge_meshes(get_articulation_meshes(articulation))
    #         if articulation_mesh:
    #             meshes.append(articulation_mesh)

    #     for actor in self.scene.get_all_actors():
    #         actor_mesh = merge_meshes(get_component_meshes(actor))
    #         if actor_mesh:
    #             meshes.append(
    #                 actor_mesh.apply_transform(
    #                     actor.get_pose().to_transformation_matrix()
    #                 )
    #             )

    #     scene_mesh = merge_meshes(meshes)
    #     scene_pcd = scene_mesh.sample(num_points)
    #     return scene_pcd


    # Printing metrics/info
    def print_sim_details(self):
        """Debug tool to call to simply print a bunch of details about the running environment, including the task ID, number of environments, sim backend, etc."""
        sensor_settings_str = []
        for uid, cam in self._sensors.items():
            if isinstance(cam, Camera):
                config = cam.config
                sensor_settings_str.append(f"RGBD({config.width}x{config.height})")
        sensor_settings_str = ", ".join(sensor_settings_str)
        sim_backend = "gpu" if physx.is_gpu_enabled() else "cpu"
        print(
        "# -------------------------------------------------------------------------- #"
        )
        print(
            f"Task ID: {self.spec.id}, {self.num_envs} parallel environments, sim_backend={sim_backend}"
        )
        print(
            f"obs_mode={self.obs_mode}, control_mode={self.control_mode}"
        )
        print(
            f"render_mode={self.render_mode}, sensor_details={sensor_settings_str}"
        )
        print(
            f"sim_freq={self.sim_freq}, control_freq={self.control_freq}"
        )
        print(f"observation space: {self.observation_space}")
        print(f"(single) action space: {self.single_action_space}")
        print(
            "# -------------------------------------------------------------------------- #"
        )<|MERGE_RESOLUTION|>--- conflicted
+++ resolved
@@ -1009,11 +1009,7 @@
                 if self._render_device is not None:
                     systems.append(sapien.render.RenderSystem(self._render_device))
                 scene = sapien.Scene(
-<<<<<<< HEAD
                     systems=systems
-=======
-                    systems=[physx_system, sapien.render.RenderSystem(self._render_device)]
->>>>>>> ee29fa42
                 )
                 physx_system.set_scene_offset(
                     scene,
@@ -1025,18 +1021,9 @@
                 )
                 sub_scenes.append(scene)
         else:
-<<<<<<< HEAD
             self.physx_system = physx.PhysxCpuSystem()
-            systems = [self.physx_system]
-            if self._render_device is not None:
-                systems.append(sapien.render.RenderSystem(self._render_device))
             sub_scenes = [
-                sapien.Scene(systems)
-=======
-            physx_system = physx.PhysxCpuSystem()
-            sub_scenes = [
-                sapien.Scene([physx_system, sapien.render.RenderSystem(self._render_device)])
->>>>>>> ee29fa42
+                sapien.Scene([self.physx_system, sapien.render.RenderSystem(self._render_device)])
             ]
         # create a "global" scene object that users can work with that is linked with all other scenes created
         self.scene = ManiSkillScene(
